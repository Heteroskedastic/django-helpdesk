--- conflicted
+++ resolved
@@ -518,15 +518,9 @@
             site = Site(domain='configure-django-sites.com')
         return u"http://%s%s" % (
             site.domain,
-<<<<<<< HEAD
             reverse('helpdesk:view',
-            args=[self.id])
-            )
-=======
-            reverse('helpdesk_view',
                     args=[self.id])
         )
->>>>>>> 179ceb2f
     staff_url = property(_get_staff_url)
 
     def _can_be_resolved(self):
@@ -550,11 +544,7 @@
         return '%s %s' % (self.id, self.title)
 
     def get_absolute_url(self):
-<<<<<<< HEAD
-        return ('helpdesk:view', (self.id,))
-=======
-        return 'helpdesk_view', (self.id,)
->>>>>>> 179ceb2f
+        return 'helpdesk:view', (self.id,)
     get_absolute_url = models.permalink(get_absolute_url)
 
     def save(self, *args, **kwargs):
@@ -949,11 +939,7 @@
         verbose_name_plural = _('Knowledge base categories')
 
     def get_absolute_url(self):
-<<<<<<< HEAD
-        return ('kb_category', (), {'slug': self.slug})
-=======
-        return 'helpdesk_kb_category', (), {'slug': self.slug}
->>>>>>> 179ceb2f
+        return 'kb_category', (), {'slug': self.slug}
     get_absolute_url = models.permalink(get_absolute_url)
 
 
@@ -1020,11 +1006,7 @@
         verbose_name_plural = _('Knowledge base items')
 
     def get_absolute_url(self):
-<<<<<<< HEAD
-        return ('helpdesk:kb_item', (self.id,))
-=======
-        return 'helpdesk_kb_item', (self.id,)
->>>>>>> 179ceb2f
+        return 'helpdesk:kb_item', (self.id,)
     get_absolute_url = models.permalink(get_absolute_url)
 
 

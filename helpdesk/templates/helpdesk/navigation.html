--- conflicted
+++ resolved
@@ -21,21 +21,7 @@
                 <li><a href='{% url 'helpdesk_kb_index' %}'><span class="glyphicon glyphicon-tree-deciduous"></span> <span class="nav-text">{% trans "Knowledgebase" %}</span></a></li>
                 {% endif %}
                 {% if user_saved_queries_ %}
-<<<<<<< HEAD
-                    <li class="headerlink dropdown"><a class="dropdown-toggle" data-toggle="dropdown" href="#"><span class="glyphicon glyphicon-filter"></span> <span class="nav-text"> {% trans "Saved Query" %} <b class="caret"></b></span></a>
-                        <ul class="dropdown-menu">
-                            {% for q in user_saved_queries_ %}
-                                <li><a href="{% url 'helpdesk_list' %}?saved_query={{ q.id }}">{{ q.title }}
-                                    {% if q.shared %}
-                                        (Shared{% ifnotequal user q.user %} by {{ q.user.username }}{% endifnotequal %})
-                                    {% endif %}</a></li>
-                            {% endfor %}
-                        </ul>
-                    </li>
-                {% endif %}
-                <li><a href='{% url 'logout' %}'><span class="glyphicon glyphicon-log-out"></span> <span class="nav-text">{% trans "Logout" %} ({{ user.username }})</span></a></li>
-=======
-                <li class="headerlink dropdown"><a class="dropdown-toggle" data-toggle="dropdown" href="#"><span class="glyphicon glyphicon-filter"></span><span class="nav-text"> {% trans "Saved Query" %} <b class="caret"></b></span></a>
+                <li class="headerlink dropdown"><a class="dropdown-toggle" data-toggle="dropdown" href="#"><span class="glyphicon glyphicon-filter"></span> <span class="nav-text">{% trans "Saved Query" %} <b class="caret"></b></span></a>
                     <ul class="dropdown-menu">
                         {% for q in user_saved_queries_ %}
                             <li><a href="{% url 'helpdesk_list' %}?saved_query={{ q.id }}">{{ q.title }}
@@ -46,7 +32,7 @@
                     </ul>
                 </li>
                 {% endif %}
-                <li class="headerlink dropdown"><a class="dropdown-toggle" data-toggle="dropdown" href="#"><span class="glyphicon glyphicon-user"></span><span class="nav-text"> {{ user.get_full_name|default:user.username }} <b class="caret"></b></span></a>
+                <li class="headerlink dropdown"><a class="dropdown-toggle" data-toggle="dropdown" href="#"><span class="glyphicon glyphicon-user"></span> <span class="nav-text">{{ user.get_full_name|default:user.username }} <b class="caret"></b></span></a>
                     <ul class="dropdown-menu">
                         <li><a href='{% url 'helpdesk_user_settings' %}'>{% trans "User Settings" %}</a></li>
 {% if helpdesk_settings.HELPDESK_SHOW_CHANGE_PASSWORD and user.has_usable_password %}
@@ -56,7 +42,6 @@
                         <li><a href='{% url 'logout' %}'>{#<span class="glyphicon glyphicon-log-out"></span> #}{% trans "Logout" %}</a></li>
                     </ul>
                 </li>
->>>>>>> d38240e3
             </ul>
 
             {% if not query %}

--- conflicted
+++ resolved
@@ -65,7 +65,6 @@
     list_filter = ('locale', )
 
 
-<<<<<<< HEAD
 @admin.register(TicketTimeTrack)
 class TicketTimeTrackAdmin(admin.ModelAdmin):
     list_display = ('ticket', 'time', 'tracked_at', 'tracked_by')
@@ -74,11 +73,11 @@
 @admin.register(TicketMoneyTrack)
 class TicketMoneyTrackAdmin(admin.ModelAdmin):
     list_display = ('ticket', 'money', 'tracked_at', 'tracked_by')
-=======
+
+
 @admin.register(IgnoreEmail)
 class IgnoreEmailAdmin(admin.ModelAdmin):
     list_display = ('name', 'queue_list', 'email_address', 'keep_in_mailbox')
->>>>>>> ef0ba19a
 
 
 admin.site.register(PreSetReply)
